--- conflicted
+++ resolved
@@ -18,14 +18,8 @@
 from torch.utils.data import DataLoader
 from functools import partial
 from loguru import logger
-<<<<<<< HEAD
-=======
-import pandas as pd
-from scipy.spatial.distance import cdist
-from sklearn.cluster import DBSCAN
 import datetime
 import networkx as nx
->>>>>>> 6e722ffa
 
 _ncpu = os.cpu_count()
 DEFAULT_THREADS = 8 if _ncpu is None else min(_ncpu, 8)
@@ -84,10 +78,6 @@
 class CompositionPath:
     def __init__(self, path: Path):
         self.path = check_existing_file(path)
-
-
-class NeighsPath(type(Path())):
-    pass
 
 
 class CompositionOptions:
@@ -164,6 +154,11 @@
         self.paths = paths
 
 
+class NeighsPath:
+    def __init__(self, path: Path):
+        self.path = check_existing_file(path)
+
+
 class AbundanceTSVPath:
     __slots__ = ["path"]
 
@@ -194,7 +189,6 @@
             typeasserted(args.abundancepath, (Path, type(None))),
             typeasserted(args.min_alignment_id, (float, type(None))),
         )
-
     def __init__(
         self,
         bampaths: Optional[list[Path]],
@@ -226,56 +220,6 @@
         elif abundance_tsv is not None:
             self.paths = AbundanceTSVPath(abundance_tsv)
 
-
-class BasicTrainingOptions:
-    __slots__ = ["num_epochs", "starting_batch_size", "batch_steps"]
-
-    @classmethod
-    def from_args_vae(cls, args: argparse.Namespace):
-        return cls(
-            typeasserted(args.nepochs, int),
-            typeasserted(args.batchsize, int),
-            typeasserted(args.batchsteps, list),
-        )
-
-    @classmethod
-    def from_args_aae(cls, args: argparse.Namespace):
-        return cls(
-            typeasserted(args.nepochs_aae, int),
-            typeasserted(args.batchsize_aae, int),
-            typeasserted(args.batchsteps_aae, list),
-        )
-
-    @classmethod
-    def from_args_taxometer(cls, args: argparse.Namespace):
-        return cls(
-            typeasserted(args.pred_nepochs, int),
-            typeasserted(args.pred_batchsize, int),
-            [],
-        )
-
-    def __init__(
-        self, num_epochs: int, starting_batch_size: int, batch_steps: list[int]
-    ):
-        if num_epochs < 1:
-            raise argparse.ArgumentTypeError(f"Minimum 1 epoch, not {num_epochs}")
-        self.num_epochs = num_epochs
-
-        if starting_batch_size < 1:
-            raise argparse.ArgumentTypeError(
-                f"Minimum batchsize of 1, not {starting_batch_size}"
-            )
-        self.starting_batch_size = starting_batch_size
-
-        batch_steps = sorted(set(batch_steps))
-        if max(batch_steps, default=0) >= self.num_epochs:
-            raise argparse.ArgumentTypeError("All batchsteps must be less than nepochs")
-
-        if min(batch_steps, default=1) < 1:
-            raise argparse.ArgumentTypeError("All batchsteps must be 1 or higher")
-        self.batch_steps = batch_steps
-
-
 class NeighsOptions:
     __slots__ = [
         "neighs_path",
@@ -285,11 +229,26 @@
         "top_neighbours",
         "max_neighs_r",
     ]
+    @classmethod
+    def from_args(
+        cls,
+        args: argparse.Namespace,
+    ):
+        return cls(
+            typeasserted(args.neighs_path, Path),
+            typeasserted(args.gamma, float),
+            typeasserted(args.margin, float),
+            typeasserted(args.radius_clustering, float),
+            typeasserted(args.top_neighbours, int),
+            typeasserted(args.max_neighs_r, float),
+        )
+
+
 
     def __init__(
         self,           
         neighs_path: Path,
-        gamma: float =0.1 ,
+        gamma: float =0.1,
         margin: float = 0.01,
         radius_clustering: float = 0.01,
         top_neighbours: int = 50,
@@ -305,13 +264,102 @@
         
         self.margin = margin
         self.radius_clustering = radius_clustering
-        self.neighs_path = NeighsPath(neighs_path)
+        self.neighs_path = neighs_path
         self.gamma = gamma
         self.top_neighbours = top_neighbours
         self.max_neighs_r = max_neighs_r
 
+
+class BasicTrainingOptions:
+    __slots__ = ["num_epochs", "starting_batch_size", "batch_steps"]
+
+    @classmethod
+    def from_args_vae(cls, args: argparse.Namespace):
+        return cls(
+            typeasserted(args.nepochs, int),
+            typeasserted(args.batchsize, int),
+            typeasserted(args.batchsteps, list),
+        )
+
+    @classmethod
+    def from_args_aae(cls, args: argparse.Namespace):
+        return cls(
+            typeasserted(args.nepochs_aae, int),
+            typeasserted(args.batchsize_aae, int),
+            typeasserted(args.batchsteps_aae, list),
+        )
+
+    @classmethod
+    def from_args_taxometer(cls, args: argparse.Namespace):
+        return cls(
+            typeasserted(args.pred_nepochs, int),
+            typeasserted(args.pred_batchsize, int),
+            [],
+        )
+
+
+    def __init__(
+        self, 
+        num_epochs: int, 
+        starting_batch_size: int, 
+        batch_steps: list[int]
+    ):
+        if num_epochs < 1:
+            raise argparse.ArgumentTypeError(f"Minimum 1 epoch, not {num_epochs}")
+        self.num_epochs = num_epochs
+
+        if starting_batch_size < 1:
+            raise argparse.ArgumentTypeError(
+                f"Minimum batchsize of 1, not {starting_batch_size}"
+            )
+        self.starting_batch_size = starting_batch_size
+
+        batch_steps = sorted(set(batch_steps))
+        if max(batch_steps, default=0) >= self.num_epochs:
+            raise argparse.ArgumentTypeError("All batchsteps must be less than nepochs")
+
+        if min(batch_steps, default=1) < 1:
+            raise argparse.ArgumentTypeError("All batchsteps must be 1 or higher")
+        self.batch_steps = batch_steps
+
+
+# class NeighsOptions:
+#     __slots__ = [
+#         "neighs_path",
+#         "gamma",
+#         "margin",
+#         "radius_clustering",
+#         "top_neighbours",
+#         "max_neighs_r",
+#     ]
+
+#     def __init__(
+#         self,           
+#         neighs_path: Path,
+#         gamma: float =0.1 ,
+#         margin: float = 0.01,
+#         radius_clustering: float = 0.01,
+#         top_neighbours: int = 50,
+#         max_neighs_r: float = 0.2,
+#     ):
+        
+#         assert isinstance(neighs_path, Path)
+#         assert isinstance(gamma, float)
+#         assert isinstance(margin, float)
+#         assert isinstance(radius_clustering, float)
+#         assert isinstance(top_neighbours, int)
+#         assert isinstance(max_neighs_r, float)
+        
+#         self.margin = margin
+#         self.radius_clustering = radius_clustering
+#         self.neighs_path = NeighsPath(neighs_path)
+#         self.gamma = gamma
+#         self.top_neighbours = top_neighbours
+#         self.max_neighs_r = max_neighs_r
+
 class VAEOptions:
-    __slots__ = ["nhiddens", "nlatent", "alpha", "beta", "dropout", "basic_options"]
+    __slots__ = ["nhiddens", "nlatent", "alpha",
+                "beta", "dropout", "basic_options"]
 
     @classmethod
     def from_args(cls, basic: BasicTrainingOptions, args: argparse.Namespace):
@@ -358,7 +406,6 @@
         if dropout is not None and (dropout < 0 or dropout >= 1):
             raise argparse.ArgumentTypeError("dropout must be in 0 <= d < 1")
         self.dropout = dropout
-
 
 class GeneralOptions:
     __slots__ = [
@@ -419,14 +466,54 @@
         self.refcheck = refcheck
 
 
-class TaxonomyBase:
-    __slots__ = ["path"]
-
-<<<<<<< HEAD
-    def __init__(self, path: Path):
-        self.path = path
-
-=======
+class TaxonomyOptions:
+    __slots__ = [
+        "no_predictor",
+        "taxonomy_path",
+        "column_contigs",
+        "column_taxonomy",
+        "delimiter_taxonomy",
+    ]
+
+    def __init__(
+        self,
+        no_predictor: Optional[bool],
+        taxonomy_path: Optional[Path],
+        column_contigs: Optional[str],
+        column_taxonomy: Optional[str],
+        delimiter_taxonomy: Optional[str],
+    ):
+        assert isinstance(taxonomy_path, (Path, type(None)))
+
+        if taxonomy_path is None and no_predictor:
+            raise argparse.ArgumentTypeError(
+                "You must specify either --taxonomy_path or --taxonomy_predictions_path or run without --no_predictor flag"
+            )
+
+        if taxonomy_path is None and not no_predictor:
+            raise argparse.ArgumentTypeError(
+                "The taxonomy predictor needs --taxonomy_path for training"
+            )
+
+        if taxonomy_path is not None and not taxonomy_path.is_file():
+            raise FileNotFoundError(taxonomy_path)
+
+        self.taxonomy_path = taxonomy_path
+        self.no_predictor = no_predictor
+        self.column_contigs = column_contigs
+        self.column_taxonomy = column_taxonomy
+        self.delimiter_taxonomy = delimiter_taxonomy
+
+
+class ReclusteringOptions:
+    __slots__ = [
+        "latent_path",
+        "clusters_path",
+        "hmmout_path",
+        "binsplitter",
+        "algorithm",
+    ]
+
     def __init__(
         self,
         latent_path: Path,
@@ -442,7 +529,168 @@
         for path in [latent_path, clusters_path]:
             if not path.is_file():
                 raise FileNotFoundError(path)
->>>>>>> 6e722ffa
+
+        if algorithm not in ("kmeans", "dbscan"):
+            raise ValueError("Algortihm must be 'kmeans' or 'dbscan'")
+
+        self.latent_path = latent_path
+        self.clusters_path = clusters_path
+        self.hmmout_path = hmmout_path
+        self.algorithm = algorithm
+        self.binsplitter = vamb.vambtools.BinSplitter(binsplit_separator)
+
+
+# class EncoderOptions:
+#     __slots__ = ["vae_options", "aae_options", "alpha"]
+
+#     def __init__(
+#         self,
+#         vae_options: Optional[VAEOptions],
+#         aae_options: Optional[AAEOptions],
+#         alpha: Optional[float],
+#     ):
+#         assert isinstance(alpha, (float, type(None)))
+#         assert isinstance(vae_options, (VAEOptions, type(None)))
+#         assert isinstance(aae_options, (AAEOptions, type(None)))
+
+#         if alpha is not None and (alpha <= 0 or alpha) >= 1:
+#             raise argparse.ArgumentTypeError("alpha must be above 0 and below 1")
+#         self.alpha = alpha
+
+#         if vae_options is None and aae_options is None:
+#             raise argparse.ArgumentTypeError(
+#                 "You must specify either VAE or AAE or both as encoders, cannot run with no encoders."
+#             )
+
+#         self.vae_options = vae_options
+#         self.aae_options = aae_options
+
+
+class VAETrainingOptions:
+    def __init__(self, nepochs: int, batchsize: int, batchsteps: list[int]):
+        assert isinstance(nepochs, int)
+        assert isinstance(batchsize, int)
+        assert isinstance(batchsteps, list)
+
+        if nepochs < 1:
+            raise argparse.ArgumentTypeError(f"Minimum 1 epoch, not {nepochs}")
+        self.nepochs = nepochs
+
+        if batchsize < 1:
+            raise argparse.ArgumentTypeError(f"Minimum batchsize of 1, not {batchsize}")
+        self.batchsize = batchsize
+
+        batchsteps = sorted(set(batchsteps))
+        if max(batchsteps, default=0) >= self.nepochs:
+            raise argparse.ArgumentTypeError("All batchsteps must be less than nepochs")
+
+        if min(batchsteps, default=1) < 1:
+            raise argparse.ArgumentTypeError("All batchsteps must be 1 or higher")
+        self.batchsteps = batchsteps
+
+
+class PredictorTrainingOptions(VAETrainingOptions):
+    def __init__(
+        self,
+        nepochs: int,
+        batchsize: int,
+        batchsteps: list[int],
+        softmax_threshold: float,
+        ploss: str,
+    ):
+        losses = ["flat_softmax", "cond_softmax", "soft_margin"]
+        if (softmax_threshold > 1) or (softmax_threshold < 0):
+            raise argparse.ArgumentTypeError(
+                f"Softmax threshold should be between 0 and 1, currently {softmax_threshold}"
+            )
+        if ploss not in losses:
+            raise argparse.ArgumentTypeError(
+                f"Predictor loss needs to be one of {losses}"
+            )
+        self.softmax_threshold = softmax_threshold
+        self.ploss = ploss
+        super(PredictorTrainingOptions, self).__init__(
+            nepochs,
+            batchsize,
+            batchsteps,
+        )
+
+
+class AAETrainingOptions:
+    def __init__(
+        self,
+        nepochs: int,
+        batchsize: int,
+        batchsteps: list[int],
+        temp: Optional[float],
+    ):
+        assert isinstance(nepochs, int)
+        assert isinstance(batchsize, int)
+        assert isinstance(batchsteps, list)
+
+        if nepochs < 1:
+            raise argparse.ArgumentTypeError(f"Minimum 1 epoch, not {nepochs}")
+        self.nepochs = nepochs
+
+        if batchsize < 1:
+            raise argparse.ArgumentTypeError(f"Minimum batchsize of 1, not {batchsize}")
+        self.batchsize = batchsize
+
+        batchsteps = sorted(set(batchsteps))
+        if max(batchsteps, default=0) >= self.nepochs:
+            raise argparse.ArgumentTypeError("All batchsteps must be less than nepochs")
+
+        if min(batchsteps, default=1) < 1:
+            raise argparse.ArgumentTypeError("All batchsteps must be 1 or higher")
+        self.batchsteps = batchsteps
+
+        assert isinstance(temp, (float, type(None)))
+        self.temp = temp
+
+
+
+class ClusterOptions:
+    __slots__ = [
+        "window_size",
+        "min_successes",
+        "max_clusters",
+        "binsplitter",
+    ]
+
+    def __init__(
+        self,
+        window_size: int,
+        min_successes: int,
+        max_clusters: Optional[int],
+        binsplit_separator: Optional[str],
+    ):
+        assert isinstance(window_size, int)
+        assert isinstance(min_successes, int)
+        assert isinstance(max_clusters, (int, type(None)))
+        assert isinstance(binsplit_separator, (str, type(None)))
+
+        if window_size < 1:
+            raise argparse.ArgumentTypeError("Window size must be at least 1")
+        self.window_size = window_size
+
+        if min_successes < 1 or min_successes > window_size:
+            raise argparse.ArgumentTypeError(
+                "Minimum cluster size must be in 1:windowsize"
+            )
+        self.min_successes = min_successes
+
+        if max_clusters is not None and max_clusters < 1:
+            raise argparse.ArgumentTypeError("Max clusters must be at least 1")
+        self.max_clusters = max_clusters
+        self.binsplitter = vamb.vambtools.BinSplitter(binsplit_separator)
+
+
+class TaxonomyBase:
+    __slots__ = ["path"]
+
+    def __init__(self, path: Path):
+        self.path = path
+
 
 class RefinedTaxonomy(TaxonomyBase):
     pass
@@ -497,60 +745,6 @@
             args.ploss,
         )
 
-<<<<<<< HEAD
-=======
-        self.vae_options = vae_options
-        self.aae_options = aae_options
-
-
-class VAETrainingOptions:
-    def __init__(self, nepochs: int, batchsize: int, batchsteps: list[int]):
-        assert isinstance(nepochs, int)
-        assert isinstance(batchsize, int)
-        assert isinstance(batchsteps, list)
-
-        if nepochs < 1:
-            raise argparse.ArgumentTypeError(f"Minimum 1 epoch, not {nepochs}")
-        self.nepochs = nepochs
-
-        if batchsize < 1:
-            raise argparse.ArgumentTypeError(f"Minimum batchsize of 1, not {batchsize}")
-        self.batchsize = batchsize
-
-        batchsteps = sorted(set(batchsteps))
-        if max(batchsteps, default=0) >= self.nepochs:
-            raise argparse.ArgumentTypeError("All batchsteps must be less than nepochs")
-
-        if min(batchsteps, default=1) < 1:
-            raise argparse.ArgumentTypeError("All batchsteps must be 1 or higher")
-        self.batchsteps = batchsteps
-
-
-class Encodern2vOptions:
-    __slots__ = ["vae_options", "alpha"]
-
-    def __init__(
-        self,
-        vae_options: Optional[VAEOptions],
-        alpha: Optional[float],
-    ):
-        assert isinstance(alpha, (float, type(None)))
-        assert isinstance(vae_options, (VAEOptions, type(None)))
-
-        if alpha is not None and (alpha <= 0 or alpha) >= 1:
-            raise argparse.ArgumentTypeError("alpha must be above 0 and below 1")
-        self.alpha = alpha
-
-        if vae_options is None:
-            raise argparse.ArgumentTypeError(
-                "You must specify VAE as encoders, cannot run with no encoders."
-            )
-
-        self.vae_options = vae_options
-
-
-class PredictorTrainingOptions(VAETrainingOptions):
->>>>>>> 6e722ffa
     def __init__(
         self,
         general: GeneralOptions,
@@ -915,6 +1109,7 @@
         basic_vae = BasicTrainingOptions.from_args_vae(args)
         basic_aae = BasicTrainingOptions.from_args_aae(args)
         clustering = ClusterOptions.from_args(args)
+        
         return cls(
             common,
             VAEOptions.from_args(basic_vae, args),
@@ -930,6 +1125,29 @@
         self.common = common
         self.vae = vae
         self.aae = aae
+
+
+class BinContrVambOptions:
+    @classmethod
+    def from_args(cls, args: argparse.Namespace):
+        common = BinnerCommonOptions.from_args(args)
+        basic = BasicTrainingOptions.from_args_vae(args)
+        neighs = NeighsOptions.from_args(args)
+        return cls(
+            common,
+            VAEOptions.from_args(basic, args),
+            neighs
+        )
+
+    def __init__(
+        self,
+        common: BinnerCommonOptions,
+        vae: VAEOptions,
+        neighs: NeighsOptions,
+    ):
+        self.common = common
+        self.vae = vae
+        self.neighs = neighs 
 
 
 class ReclusteringOptions:
@@ -1209,13 +1427,13 @@
     return latent
 
 
-def trainvae_n2v_asimetric(
+def train_contr_vae(
     vae_options: VAEOptions,
-    training_options: VAETrainingOptions,
-    vamb_options: VambOptions,
+    #training_options: VAETrainingOptions,
+    vamb_options: GeneralOptions,
     neighs_options: NeighsOptions,
-    lrate: float,
-    alpha: Optional[float],
+    #lrate: float,
+    #alpha: Optional[float],
     data_loader: DataLoader,
     neighs_object: np.ndarray,
 ) -> np.ndarray:
@@ -1231,7 +1449,7 @@
         neighs_object,
         nhiddens=vae_options.nhiddens,
         nlatent=vae_options.nlatent,
-        alpha=alpha,
+        alpha=vae_options.alpha,
         beta=vae_options.beta,
         gamma=neighs_options.gamma,
         dropout=vae_options.dropout,
@@ -1243,10 +1461,13 @@
     logger.info("Created contrastive-VAE")
     modelpath = vamb_options.out_dir.joinpath("model.pt")
     vae.trainmodel(
-        vamb.encode.set_batchsize(data_loader, training_options.batchsize),
-        nepochs=training_options.nepochs,
-        lrate=lrate,
-        batchsteps=training_options.batchsteps,
+        vamb.encode.set_batchsize(
+            data_loader, 
+            vae_options.basic_options.starting_batch_size
+            ),
+        nepochs=vae_options.basic_options.num_epochs,
+        #lrate=lrate, # use default value [1e-3] since vamb vae uses d-adaptation
+        batchsteps=vae_options.basic_options.batch_steps,
         modelfile=modelpath    
         )
 
@@ -1307,7 +1528,6 @@
 
     return latent, clusters_y_dict
 
-<<<<<<< HEAD
 
 class FastaOutput(NamedTuple):
     existing_fasta_path: FASTAPath
@@ -1328,8 +1548,6 @@
             return None
 
 
-=======
->>>>>>> 6e722ffa
 def cluster_and_write_files(
     cluster_options: ClusterOptions,
     binsplitter: vamb.vambtools.BinSplitter,
@@ -1404,8 +1622,9 @@
     logger.info(f"\tClustered contigs in {elapsed} seconds.\n")
 
 def cluster_and_write_clusters(
-    vamb_options: VambOptions,
+    vamb_options: GeneralOptions,
     cluster_options: ClusterOptions,
+    binsplitter: vamb.vambtools.BinSplitter,
     base_clusters_name: str,  # e.g. /foo/bar/vae -> /foo/bar/vae_unsplit.tsv
     latent: np.ndarray,
     sequence_names: Sequence[str],
@@ -1420,7 +1639,7 @@
     )
     logger.info(f"\tMax clusters: {cluster_options.max_clusters}")
     logger.info(f"\tUse CUDA for clustering: {vamb_options.cuda}")
-    logger.info(f"\tBinsplitter: {cluster_options.binsplitter.splitter}")
+    logger.info(f"\tBinsplitter: {binsplitter.splitter}")
 
     cluster_generator = vamb.cluster.ClusterGenerator(
         latent,
@@ -1459,7 +1678,7 @@
     elapsed = round(time.time() - begintime, 2)
 
     write_clusters(
-        cluster_options.binsplitter,
+        binsplitter,
         base_clusters_name,
         cluster_dict,
     )
@@ -1532,8 +1751,6 @@
             f"\tWrote {n_bins} bins with {n_contigs} sequences in {elapsed} seconds."
         )
 
-
-<<<<<<< HEAD
 def add_bin_prefix(
     clusters: dict[str, set[str]], prefix: Optional[str]
 ) -> dict[str, set[str]]:
@@ -1543,8 +1760,6 @@
         return {prefix + b: c for (b, c) in clusters.items()}
 
 
-def run_bin_default(opt: BinDefaultOptions):
-=======
 def write_clusters(
     binsplitter: vamb.vambtools.BinSplitter,
     base_clusters_name: str,  # e.g. /foo/bar/vae -> /foo/bar/vae_unsplit.tsv
@@ -1573,23 +1788,6 @@
     logger.info(msg)
     elapsed = round(time.time() - begintime, 2)
     logger.info(f"\tWrote cluster file(s) in {elapsed} seconds.")
-
-
-
-def load_composition_and_abundance(
-    vamb_options: VambOptions,
-    comp_options: CompositionOptions,
-    abundance_options: AbundanceOptions,
-    binsplitter: vamb.vambtools.BinSplitter,
-) -> Tuple[vamb.parsecontigs.Composition, vamb.parsebam.Abundance]:
-    composition = calc_tnf(comp_options, vamb_options.out_dir, binsplitter)
-    abundance = calc_rpkm(
-        abundance_options,
-        vamb_options.out_dir,
-        composition.metadata,
-        vamb_options.n_threads,
-    )
-    return (composition, abundance)
 
 
 def find_neighbours(
@@ -1732,7 +1930,7 @@
 
 
 def load_composition_and_abundance_and_neighs(
-    vamb_options: VambOptions,
+    vamb_options: GeneralOptions,
     comp_options: CompositionOptions,
     abundance_options: AbundanceOptions,
     neighs_options: NeighsOptions,
@@ -1740,16 +1938,17 @@
 ) -> Tuple[vamb.parsecontigs.Composition, vamb.parsebam.Abundance, np.ndarray]:
     logger.info(
         "Starting contrastive-Vamb version "
-        + ".".join(map(str, vamb.__version__))
+        + ".".join(map(str, vamb.__version_str__))
     )
 
     logger.info("Date and time is " + str(datetime.datetime.now()))
     begintime = time.time()
 
-    composition = calc_tnf(comp_options, vamb_options.out_dir, binsplitter)
-    abundance = calc_rpkm(
+    composition = calc_tnf(comp_options, vamb_options.min_contig_length ,vamb_options.out_dir, binsplitter)
+    abundance = calc_abundance(
         abundance_options,
         vamb_options.out_dir,
+        vamb_options.refcheck,
         composition.metadata,
         vamb_options.n_threads,
     )
@@ -1782,21 +1981,8 @@
         neighs_mask
     )
 
-
-def run(
-    vamb_options: VambOptions,
-    comp_options: CompositionOptions,
-    abundance_options: AbundanceOptions,
-    encoder_options: EncoderOptions,
-    training_options: TrainingOptions,
-    cluster_options: ClusterOptions,
-):
-    vae_options = encoder_options.vae_options
-    aae_options = encoder_options.aae_options
-    vae_training_options = training_options.vae_options
-    aae_training_options = training_options.aae_options
-
->>>>>>> 6e722ffa
+def run_bin_default(opt: BinDefaultOptions):
+
     composition, abundance = load_composition_and_abundance(
         vamb_options=opt.common.general,
         comp_options=opt.common.comp,
@@ -1836,7 +2022,6 @@
     del latent
 
 
-<<<<<<< HEAD
 def run_bin_aae(opt: BinAvambOptions):
     composition, abundance = load_composition_and_abundance(
         vamb_options=opt.common.general,
@@ -1895,52 +2080,6 @@
         sequence_names=cast(Sequence[str], comp_metadata.identifiers),
         sequence_lens=cast(Sequence[int], comp_metadata.lengths),
     )
-=======
-
-def parse_taxonomy(
-    taxonomy_path: Path,
-    contignames: Sequence[str],
-    column_contigs: Optional[str],
-    column_taxonomy: Optional[str],
-    delimiter_taxonomy: Optional[str],
-) -> pd.Series:
-    if column_contigs is None or column_taxonomy is None:
-        df_taxonomy = pd.read_csv(taxonomy_path, delimiter="\t", header=None)
-        column_contigs = 0
-        column_taxonomy = 8
-        if len(df_taxonomy.columns) != 9:
-            raise ValueError(
-                "The contigs column or the taxonomy column are not defined, but the taxonomy file is not in MMseqs2 format"
-            )
-    else:
-        df_taxonomy = pd.read_csv(taxonomy_path, delimiter=delimiter_taxonomy)
-    logger.info(f"{len(df_taxonomy)} lines in taxonomy file")
-    logger.info(f"{len(contignames)} contigs")
-
-    df_taxonomy = df_taxonomy.fillna(np.nan)
-    df_taxonomy = df_taxonomy[df_taxonomy[column_contigs].isin(contignames)]
-
-    missing_contigs = set(contignames) - set(df_taxonomy[column_contigs])
-    new_rows = []
-    for c in missing_contigs:
-        new_row: dict[int, Union[str, float]] = {i: np.nan for i in df_taxonomy.columns}
-        new_row[column_contigs] = c
-        new_rows.append(new_row)
-
-    df_taxonomy = pd.concat([df_taxonomy, pd.DataFrame(new_rows)], ignore_index=True)
-
-    df_taxonomy.set_index(column_contigs, inplace=True)
-    df_taxonomy = df_taxonomy.loc[contignames]
-    df_taxonomy.reset_index(inplace=True)
-    graph_column = df_taxonomy[column_taxonomy].astype(str)
-
-    if list(df_taxonomy[column_contigs]) != list(contignames):
-        raise AssertionError(
-            "The contig names of taxonomy entries are not the same as in the contigs metadata"
-        )
-
-    return graph_column
->>>>>>> 6e722ffa
 
 
 def predict_taxonomy(
@@ -2190,7 +2329,6 @@
         opt.common.clustering,
         opt.common.output.binsplitter,
         latent_both,
-<<<<<<< HEAD
         cast(Sequence[str], contignames),
         lengths,
         opt.common.general.seed,
@@ -2200,14 +2338,13 @@
         None,
     )
 
-
 def run_reclustering(opt: ReclusteringOptions):
     composition = calc_tnf(
         opt.composition,
         opt.general.min_contig_length,
         opt.general.out_dir,
         opt.output.binsplitter,
-    )
+    )    
     markers = load_markers(
         opt.markers, composition.metadata, opt.general.out_dir, opt.general.n_threads
     )
@@ -2233,75 +2370,101 @@
                 taxopt.general.out_dir,
                 taxopt,
                 taxopt.general.cuda,
-=======
-        contignames,  # type:ignore
-        lengths,  # type:ignore
-    )
-
-
-def run_reclustering(
-    vamb_options: VambOptions,
-    comp_options: CompositionOptions,
-    abundance_options: AbundanceOptions,
-    reclustering_options: ReclusteringOptions,
-    taxonomy_options: TaxonomyOptions,
+            )
+            taxonomy = predicted_tax.to_taxonomy()
+        else:
+            if isinstance(alg.taxonomy, UnrefinedTaxonomy):
+                logger.info(
+                    f'Loading unrefined taxonomy from file "{alg.taxonomy.path}"'
+                )
+                taxonomy = vamb.taxonomy.Taxonomy.from_file(
+                    alg.taxonomy.path, composition.metadata, True
+                )
+            else:
+                logger.info(f'Loading refined taxonomy from file "{alg.taxonomy.path}"')
+                taxonomy = vamb.taxonomy.Taxonomy.from_refined_file(
+                    alg.taxonomy.path, composition.metadata, True
+                )
+
+        instantiated_alg = vamb.reclustering.DBScanAlgorithm(
+            composition.metadata, taxonomy, opt.general.n_threads
+        )
+        logger.info("Reclustering")
+        logger.info("\tAlgorithm: DBSCAN")
+        reclustered_contigs = vamb.reclustering.recluster_bins(
+            markers, latent, instantiated_alg
+        )
+    else:
+        with open(alg.clusters) as file:
+            clusters = vamb.vambtools.read_clusters(file)
+        contig_to_id: dict[str, int] = {
+            c: i for (i, c) in enumerate(composition.metadata.identifiers)
+        }
+        clusters_as_ids: list[set[vamb.reclustering.ContigId]] = []
+        for cluster in clusters.values():
+            s = set()
+            for contig in cluster:
+                i = contig_to_id.get(contig, None)
+                if i is None:
+                    raise ValueError(
+                        f'Contig "{contig}" found in the provided clusters file is not found in the '
+                        "provided composition."
+                    )
+                s.add(vamb.reclustering.ContigId(i))
+            clusters_as_ids.append(s)
+        instantiated_alg = vamb.reclustering.KmeansAlgorithm(
+            clusters_as_ids,
+            abs(opt.general.seed) % 4294967295,  # Note: sklearn seeds must be uint32
+            composition.metadata.lengths,
+        )
+        logger.info("Reclustering")
+        logger.info("\tAlgorithm: KMeans")
+        reclustered_contigs = vamb.reclustering.recluster_bins(
+            markers, latent, instantiated_alg
+        )
+
+    logger.info("\tReclustering complete")
+    identifiers = composition.metadata.identifiers
+    clusters_dict: dict[str, set[str]] = dict()
+    for i, cluster in enumerate(reclustered_contigs):
+        clusters_dict[str(i)] = {identifiers[c] for c in cluster}
+
+    if opt.output.min_fasta_output_size is None:
+        fasta_output = None
+    else:
+        assert isinstance(opt.composition.path, FASTAPath)
+        fasta_output = FastaOutput(
+            opt.composition.path,
+            opt.general.out_dir.joinpath("bins"),
+            opt.output.min_fasta_output_size,
+        )
+
+    write_clusters_and_bins(
+        fasta_output,
+        None,
+        opt.output.binsplitter,
+        str(opt.general.out_dir.joinpath("clusters_reclustered")),
+        clusters_dict,
+        cast(Sequence[str], composition.metadata.identifiers),
+        cast(Sequence[int], composition.metadata.lengths),
+    )
+
+
+def run_bin_contr_vamb(
+    opt: BinContrVambOptions,
+    # vamb_options: VambOptions,
+    # comp_options: CompositionOptions,
+    # abundance_options: AbundanceOptions,
+    # neighs_options: NeighsOptions,
+    # encoder_options: Encodern2vOptions,
+    # training_options: TrainingOptions,
+    # cluster_options: ClusterOptions,
 ):
-    composition, _ = load_composition_and_abundance(
-        vamb_options=vamb_options,
-        comp_options=comp_options,
-        abundance_options=abundance_options,
-        binsplitter=reclustering_options.binsplitter,
-    )
-
-    logger.info(f"{len(composition.metadata.identifiers)} contig names after filtering")
-    logger.info("mmseqs taxonomy predictions are provided")
-    predictions_path = taxonomy_options.taxonomy_path
-
-    reclustered = vamb.reclustering.recluster_bins(
-        reclustering_options.clusters_path,
-        reclustering_options.latent_path,
-        str(comp_options.path),
-        composition.metadata.identifiers,
-        out_dir=vamb_options.out_dir,
-        minfasta=0,
-        binned_length=1000,
-        num_process=40,
-        random_seed=int(random.uniform(0, 2**32 - 1)),
-        hmmout_path=reclustering_options.hmmout_path,
-        algorithm=reclustering_options.algorithm,
-        predictions_path=predictions_path,
-    )
-
-    cluster_dict: defaultdict[str, set[str]] = defaultdict(set)
-    for k, v in zip(reclustered, composition.metadata.identifiers):
-        cluster_dict[k].add(v)
-
-    write_clusters_and_bins(
-        vamb_options,
-        reclustering_options.binsplitter,
-        str(vamb_options.out_dir.joinpath("clusters_reclustered")),
-        vamb_options.out_dir.joinpath("bins"),
-        comp_options.path,
-        cluster_dict,
-        composition.metadata.identifiers,  # type:ignore
-        composition.metadata.lengths,  # type:ignore
-    )
-
-
-def run_n2v_asimetric(
-    vamb_options: VambOptions,
-    comp_options: CompositionOptions,
-    abundance_options: AbundanceOptions,
-    neighs_options: NeighsOptions,
-    encoder_options: Encodern2vOptions,
-    training_options: TrainingOptions,
-    cluster_options: ClusterOptions,
-):
-    # I HAVE TO MAKE CHANGES ACCORDING TO THE CHANGES IN THE ENCODE_N2V_ASIMETRIC
-    # I ALSO HAVE TO IMPLEMENT A FUNCTION THAT GENERATES AN OBJECT INDICATING THE NEIGHBOURS OF EACH CONTIG
-    # BAED ON EMBEDDING SPACE AND radius DISTANCE
-    vae_options = encoder_options.vae_options
-    vae_training_options = training_options.vae_options
+    # # I HAVE TO MAKE CHANGES ACCORDING TO THE CHANGES IN THE ENCODE_N2V_ASIMETRIC
+    # # I ALSO HAVE TO IMPLEMENT A FUNCTION THAT GENERATES AN OBJECT INDICATING THE NEIGHBOURS OF EACH CONTIG
+    # # BAED ON EMBEDDING SPACE AND radius DISTANCE
+    # vae_options = encoder_options.vae_options
+    # vae_training_options = training_options.vae_options
 
     (
         composition,
@@ -2309,20 +2472,20 @@
         neighs_object,
         neighs_mask,
     ) = load_composition_and_abundance_and_neighs(
-        vamb_options=vamb_options,
-        comp_options=comp_options,
-        abundance_options=abundance_options,
-        neighs_options=neighs_options,
-        binsplitter=cluster_options.binsplitter,
+        vamb_options=opt.common.general,
+        comp_options=opt.common.comp,
+        abundance_options=opt.common.abundance,
+        neighs_options=opt.neighs,
+        binsplitter=opt.common.output.binsplitter,
     )
 
     # Write contignames and contiglengths needed for dereplication purposes
     np.savetxt(
-        vamb_options.out_dir.joinpath("contignames"),
+        opt.common.general.out_dir.joinpath("contignames"),
         composition.metadata.identifiers,
         fmt="%s",
     )
-    np.savez(vamb_options.out_dir.joinpath("lengths.npz"), composition.metadata.lengths)
+    np.savez(opt.common.general.out_dir.joinpath("lengths.npz"), composition.metadata.lengths)
 
     logger.info(
         "Creating dataloader"
@@ -2339,18 +2502,19 @@
         composition.metadata.lengths,
         256,  # dummy value - we change this before using the actual loader
         destroy=True,
-        cuda=vamb_options.cuda,
+        cuda=opt.common.general.cuda,
     )
 
     latent = None
     # Train, save model
-    latent = trainvae_n2v_asimetric(
-        vae_options=vae_options,
-        training_options=vae_training_options,
-        vamb_options=vamb_options,
-        neighs_options=neighs_options,
-        lrate=training_options.lrate,
-        alpha=encoder_options.alpha,
+    latent = train_contr_vae(
+        vae_options=opt.vae,
+        vamb_options=opt.common.general,
+        # training_options=vae_training_options,
+        # vamb_options=opt.common.general,
+        neighs_options=opt.neighs,
+        # #lrate=training_options.lrate,
+        # alpha=encoder_options.alpha,
         data_loader=data_loader,
         neighs_object=neighs_object_after_dataloader,
     )
@@ -2364,23 +2528,33 @@
     
     ## First cluster based on hoods, cluster the rest with vamb default clustering
     # clean neighbours using latent space information
-    neighs_object = clean_neighs_with_latents(latent,neighs_object_after_dataloader,neighs_options.max_neighs_r)
+    neighs_object = clean_neighs_with_latents(
+        latent,
+        neighs_object_after_dataloader,
+        opt.neighs.max_neighs_r
+        )
     
     logger.info("Neighbourhoods before aggregation: %i"%len(find_neighbourhoods(comp_metadata.identifiers,neighs_object).keys()))
 
     ## optimized clustering
     logger.info("Clustering based on neighbourhoods communities")
     
-    latent_communities_cs_d,looner_mask,contigs_in_latent_communities_mask = cluster_hoods_based(latent,neighs_object,comp_metadata.identifiers,cluster_options.binsplitter.splitter,neighs_options.radius_clustering)
+    latent_communities_cs_d,looner_mask,contigs_in_latent_communities_mask = cluster_hoods_based(
+        latent,
+        neighs_object,
+        comp_metadata.identifiers,
+        opt.common.output.binsplitter.splitter,
+        opt.neighs.radius_clustering
+        )
     logger.info("Clustering baased on the neighbourhoods communities finished")
 
     
-    if not os.path.isdir(os.path.join(vamb_options.out_dir,"tmp")):
-        os.mkdir(os.path.join(vamb_options.out_dir,"tmp"))
+    if not os.path.isdir(os.path.join(opt.common.general.out_dir,"tmp")):
+        os.mkdir(os.path.join(opt.common.general.out_dir,"tmp"))
     
     write_clusters(
-        cluster_options.binsplitter,
-        str(vamb_options.out_dir.joinpath("tmp/vae_clusters_community_based")),
+        opt.common.output.binsplitter,
+        str(opt.common.general.out_dir.joinpath("tmp/vae_clusters_community_based")),
         latent_communities_cs_d
     )
 
@@ -2389,9 +2563,10 @@
     )
 
     cls_outside_coms_density_cs_d = cluster_and_write_clusters(
-        vamb_options,
-        cluster_options,
-        str(vamb_options.out_dir.joinpath("tmp/vae_clusters_outside_communities_density")),
+        opt.common.general,
+        opt.common.clustering,
+        opt.common.output.binsplitter,
+        str(opt.common.general.out_dir.joinpath("tmp/vae_clusters_outside_communities_density")),
         latent.copy()[
             ~(looner_mask | contigs_in_latent_communities_mask)
         ],
@@ -2416,8 +2591,8 @@
     # save clusters within margins and outside margins
 
     write_clusters(
-        cluster_options.binsplitter,
-        str(vamb_options.out_dir.joinpath("vae_clusters_community_based_complete")),
+        opt.common.output.binsplitter,
+        str(opt.common.general.out_dir.joinpath("vae_clusters_community_based_complete")),
         merged_cl_cs_d,
     )
 
@@ -2426,15 +2601,17 @@
     # Cluster, save tsv file
     logger.info("Clustering latents with vamb density algorithm")
     cluster_and_write_clusters(
-        vamb_options,
-        cluster_options,
-        str(vamb_options.out_dir.joinpath("vae_clusters_density")),
+        opt.common.general,
+        opt.common.clustering,
+        opt.common.output.binsplitter,
+        str(opt.common.general.out_dir.joinpath("vae_clusters_density")),
         latent,
         comp_metadata.identifiers,  # type:ignore
         comp_metadata.lengths,  # type:ignore
     )
     
     del latent
+
 
 
 def clean_neighs_with_latents(
@@ -2693,359 +2870,6 @@
     )
 
 
-class BasicArguments(object):
-    LOGS_PATH = "log.txt"
-
-    def __init__(self, args):
-        self.args = args
-        self.comp_options = CompositionOptions(
-            self.args.fasta,
-            self.args.composition,
-            self.args.minlength,
-            args.warn_on_few_seqs,
-        )
-        self.abundance_options = AbundanceOptions(
-            self.args.bampaths,
-            self.args.abundancepath,
-            self.args.min_alignment_id,
-            not self.args.norefcheck,
-        )
-        self.vamb_options = VambOptions(
-            self.args.outdir,
-            self.args.nthreads,
-            self.comp_options,
-            self.args.min_fasta_output_size,
-            self.args.seed,
-            self.args.cuda,
-        )
-
-    def run_inner(self):
-        raise NotImplementedError
-
-    @logger.catch()
-    def run(self):
-        torch.set_num_threads(self.vamb_options.n_threads)
-        try_make_dir(self.vamb_options.out_dir)
-        logger.add(
-            self.vamb_options.out_dir.joinpath(self.LOGS_PATH), format=format_log
-        )
-        logger.add(sys.stderr, format=format_log)
-        begintime = time.time()
-        logger.info("Starting Vamb version " + ".".join(map(str, vamb.__version__)))
-        logger.info("Random seed is " + str(self.vamb_options.seed))
-        self.run_inner()
-        logger.info(f"Completed Vamb in {round(time.time() - begintime, 2)} seconds.")
-
-
-class TaxometerArguments(BasicArguments):
-    def __init__(self, args):
-        super(TaxometerArguments, self).__init__(args)
-        self.taxonomy_options = TaxonomyOptions(
-            taxonomy_path=args.taxonomy,
-            no_predictor=False,
-            column_contigs=args.column_contigs,
-            column_taxonomy=args.column_taxonomy,
-            delimiter_taxonomy=args.delimiter_taxonomy,
-        )
-        self.predictor_training_options = PredictorTrainingOptions(
-            nepochs=args.pred_nepochs,
-            batchsize=args.pred_batchsize,
-            batchsteps=[],
-            softmax_threshold=args.pred_softmax_threshold,
-            ploss=args.ploss,
-        )
-
-    def run_inner(self):
-        run_taxonomy_predictor(
-            vamb_options=self.vamb_options,
-            comp_options=self.comp_options,
-            abundance_options=self.abundance_options,
-            taxonomy_options=self.taxonomy_options,
-            predictor_training_options=self.predictor_training_options,
-        )
-
-
-class BinnerArguments(BasicArguments):
-    def __init__(self, args):
-        super(BinnerArguments, self).__init__(args)
-        self.vae_options = VAEOptions(
-            nhiddens=args.nhiddens,
-            nlatent=args.nlatent,
-            beta=args.beta,
-            dropout=args.dropout,
-        )
-        self.vae_training_options = VAETrainingOptions(
-            nepochs=args.nepochs,
-            batchsize=args.batchsize,
-            batchsteps=args.batchsteps,
-        )
-        self.aae_options = None
-        self.aae_training_options = None
-        self.cluster_options = ClusterOptions(
-            args.window_size,
-            args.min_successes,
-            args.max_clusters,
-            args.binsplit_separator,
-        )
-
-
-class VAEAAEArguments(BinnerArguments):
-    def __init__(self, args):
-        super(VAEAAEArguments, self).__init__(args)
-
-        # For the VAE-AAE workflow, we must cluster the full set of sequences,
-        # else the cluster dereplication step makes no sense, as the different
-        # clusterings will contain different sets of clusters.
-        # So, enforce this here
-        if self.cluster_options.max_clusters is not None:
-            raise ValueError(
-                "When using the VAE-AAE model, `max_clusters` (option `-c`) "
-                "must not be set."
-            )
-
-        self.aae_options = AAEOptions(
-            nhiddens=args.nhiddens_aae,
-            nlatent_z=args.nlatent_aae_z,
-            nlatent_y=args.nlatent_aae_y,
-            sl=args.sl,
-            slr=args.slr,
-        )
-        self.aae_training_options = AAETrainingOptions(
-            nepochs=args.nepochs_aae,
-            batchsize=args.batchsize_aae,
-            batchsteps=args.batchsteps_aae,
-            temp=args.temp,
-        )
-
-    def init_encoder_and_training(self):
-        self.encoder_options = EncoderOptions(
-            vae_options=self.vae_options,
-            aae_options=self.aae_options,
-            alpha=self.args.alpha,
-        )
-        self.training_options = TrainingOptions(
-            encoder_options=self.encoder_options,
-            vae_options=self.vae_training_options,
-            aae_options=self.aae_training_options,
-            lrate=self.args.lrate,
-        )
-
-    def run_inner(self):
-        run(
-            vamb_options=self.vamb_options,
-            comp_options=self.comp_options,
-            abundance_options=self.abundance_options,
-            encoder_options=self.encoder_options,
-            training_options=self.training_options,
-            cluster_options=self.cluster_options,
-        )
-
-
-class BasicArguments(object):
-    LOGS_PATH = "log.txt"
-
-    def __init__(self, args):
-        self.args = args
-        self.comp_options = CompositionOptions(
-            self.args.fasta,
-            self.args.composition,
-            self.args.minlength,
-            args.warn_on_few_seqs,
-        )
-        self.abundance_options = AbundanceOptions(
-            self.args.bampaths,
-            self.args.abundancepath,
-            self.args.min_alignment_id,
-            not self.args.norefcheck,
-        )
-        self.vamb_options = VambOptions(
-            self.args.outdir,
-            self.args.nthreads,
-            self.comp_options,
-            self.args.min_fasta_output_size,
-            self.args.seed,
-            self.args.cuda,
-        )
-
-    def run_inner(self):
-        raise NotImplementedError
-
-    @logger.catch()
-    def run(self):
-        torch.set_num_threads(self.vamb_options.n_threads)
-        try_make_dir(self.vamb_options.out_dir)
-        logger.add(
-            self.vamb_options.out_dir.joinpath(self.LOGS_PATH), format=format_log
-        )
-        logger.add(sys.stderr, format=format_log)
-        begintime = time.time()
-        logger.info("Starting Vamb version " + ".".join(map(str, vamb.__version__)))
-        logger.info("Random seed is " + str(self.vamb_options.seed))
-        self.run_inner()
-        logger.info(f"Completed Vamb in {round(time.time() - begintime, 2)} seconds.")
-
-
-class TaxometerArguments(BasicArguments):
-    def __init__(self, args):
-        super(TaxometerArguments, self).__init__(args)
-        self.taxonomy_options = TaxonomyOptions(
-            taxonomy_path=args.taxonomy,
-            no_predictor=False,
-            column_contigs=args.column_contigs,
-            column_taxonomy=args.column_taxonomy,
-            delimiter_taxonomy=args.delimiter_taxonomy,
-        )
-        self.predictor_training_options = PredictorTrainingOptions(
-            nepochs=args.pred_nepochs,
-            batchsize=args.pred_batchsize,
-            batchsteps=[],
-            softmax_threshold=args.pred_softmax_threshold,
-            ploss=args.ploss,
-        )
-
-    def run_inner(self):
-        run_taxonomy_predictor(
-            vamb_options=self.vamb_options,
-            comp_options=self.comp_options,
-            abundance_options=self.abundance_options,
-            taxonomy_options=self.taxonomy_options,
-            predictor_training_options=self.predictor_training_options,
-        )
-
-
-class BinnerArguments(BasicArguments):
-    def __init__(self, args):
-        super(BinnerArguments, self).__init__(args)
-        self.vae_options = VAEOptions(
-            nhiddens=args.nhiddens,
-            nlatent=args.nlatent,
-            beta=args.beta,
-            dropout=args.dropout,
-        )
-        self.vae_training_options = VAETrainingOptions(
-            nepochs=args.nepochs,
-            batchsize=args.batchsize,
-            batchsteps=args.batchsteps,
-        )
-        self.aae_options = None
-        self.aae_training_options = None
-        self.cluster_options = ClusterOptions(
-            args.window_size,
-            args.min_successes,
-            args.max_clusters,
-            args.binsplit_separator,
-        )
-
-
-class VAEAAEArguments(BinnerArguments):
-    def __init__(self, args):
-        super(VAEAAEArguments, self).__init__(args)
-
-        # For the VAE-AAE workflow, we must cluster the full set of sequences,
-        # else the cluster dereplication step makes no sense, as the different
-        # clusterings will contain different sets of clusters.
-        # So, enforce this here
-        if self.cluster_options.max_clusters is not None:
-            raise ValueError(
-                "When using the VAE-AAE model, `max_clusters` (option `-c`) "
-                "must not be set."
->>>>>>> 6e722ffa
-            )
-            taxonomy = predicted_tax.to_taxonomy()
-        else:
-            if isinstance(alg.taxonomy, UnrefinedTaxonomy):
-                logger.info(
-                    f'Loading unrefined taxonomy from file "{alg.taxonomy.path}"'
-                )
-                taxonomy = vamb.taxonomy.Taxonomy.from_file(
-                    alg.taxonomy.path, composition.metadata, True
-                )
-            else:
-                logger.info(f'Loading refined taxonomy from file "{alg.taxonomy.path}"')
-                taxonomy = vamb.taxonomy.Taxonomy.from_refined_file(
-                    alg.taxonomy.path, composition.metadata, True
-                )
-
-        instantiated_alg = vamb.reclustering.DBScanAlgorithm(
-            composition.metadata, taxonomy, opt.general.n_threads
-        )
-        logger.info("Reclustering")
-        logger.info("\tAlgorithm: DBSCAN")
-        reclustered_contigs = vamb.reclustering.recluster_bins(
-            markers, latent, instantiated_alg
-        )
-    else:
-        with open(alg.clusters) as file:
-            clusters = vamb.vambtools.read_clusters(file)
-        contig_to_id: dict[str, int] = {
-            c: i for (i, c) in enumerate(composition.metadata.identifiers)
-        }
-        clusters_as_ids: list[set[vamb.reclustering.ContigId]] = []
-        for cluster in clusters.values():
-            s = set()
-            for contig in cluster:
-                i = contig_to_id.get(contig, None)
-                if i is None:
-                    raise ValueError(
-                        f'Contig "{contig}" found in the provided clusters file is not found in the '
-                        "provided composition."
-                    )
-                s.add(vamb.reclustering.ContigId(i))
-            clusters_as_ids.append(s)
-        instantiated_alg = vamb.reclustering.KmeansAlgorithm(
-            clusters_as_ids,
-            abs(opt.general.seed) % 4294967295,  # Note: sklearn seeds must be uint32
-            composition.metadata.lengths,
-        )
-        logger.info("Reclustering")
-        logger.info("\tAlgorithm: KMeans")
-        reclustered_contigs = vamb.reclustering.recluster_bins(
-            markers, latent, instantiated_alg
-        )
-
-    logger.info("\tReclustering complete")
-    identifiers = composition.metadata.identifiers
-    clusters_dict: dict[str, set[str]] = dict()
-    for i, cluster in enumerate(reclustered_contigs):
-        clusters_dict[str(i)] = {identifiers[c] for c in cluster}
-
-<<<<<<< HEAD
-    if opt.output.min_fasta_output_size is None:
-        fasta_output = None
-    else:
-        assert isinstance(opt.composition.path, FASTAPath)
-        fasta_output = FastaOutput(
-            opt.composition.path,
-            opt.general.out_dir.joinpath("bins"),
-            opt.output.min_fasta_output_size,
-=======
-
-class VAEArguments(BinnerArguments):
-    def __init__(self, args):
-        super(VAEArguments, self).__init__(args)
-        self.encoder_options = EncoderOptions(
-            vae_options=self.vae_options,
-            aae_options=None,
-            alpha=self.args.alpha,
-        )
-        self.training_options = TrainingOptions(
-            encoder_options=self.encoder_options,
-            vae_options=self.vae_training_options,
-            aae_options=None,
-            lrate=self.args.lrate,
->>>>>>> 6e722ffa
-        )
-
-    write_clusters_and_bins(
-        fasta_output,
-        None,
-        opt.output.binsplitter,
-        str(opt.general.out_dir.joinpath("clusters_reclustered")),
-        clusters_dict,
-        cast(Sequence[str], composition.metadata.identifiers),
-        cast(Sequence[int], composition.metadata.lengths),
-    )
-
 
 def add_help_arguments(parser: argparse.ArgumentParser):
     helpos = parser.add_argument_group(title="Help and version", description=None)
@@ -3107,56 +2931,9 @@
     return subparser
 
 
-<<<<<<< HEAD
 def add_composition_arguments(subparser: argparse.ArgumentParser):
     tnfos = subparser.add_argument_group(title="Composition input")
     tnfos.add_argument("--fasta", metavar="", type=Path, help="Path to fasta file")
-=======
-class VAEASYarguments(BinnerArguments):
-    def __init__(self, args):
-        super(VAEASYarguments, self).__init__(args)
-        self.encoder_options = EncoderOptions(
-            vae_options=self.vae_options,
-            aae_options=None,
-            alpha=self.args.alpha,
-        )
-    
-        self.neighs_options = NeighsOptions(
-            neighs_path=args.neighs,
-            gamma=args.gamma,
-            margin=args.margin,
-            radius_clustering=args.Rc,
-            top_neighbours=args.top_neighbours,
-            max_neighs_r=args.max_neighs_r
-        )
-
-        self.training_options = TrainingOptions(
-            encoder_options=self.encoder_options,
-            vae_options=self.vae_training_options,
-            aae_options=None,
-            lrate=self.args.lrate,
-        )
-    
-    def run_inner(self):
-        run_n2v_asimetric(
-            vamb_options=self.vamb_options,
-            comp_options=self.comp_options,
-            abundance_options=self.abundance_options,
-            neighs_options=self.neighs_options,
-            encoder_options=self.encoder_options,
-            training_options=self.training_options,
-            cluster_options=self.cluster_options,
-        )
-
-
-def add_input_output_arguments(subparser):
-    """Add TNFs and RPKMs arguments to a subparser."""
-    # TNF arguments
-    tnfos = subparser.add_argument_group(
-        title="TNF input (either fasta or all .npz files required)"
-    )
-    tnfos.add_argument("--fasta", metavar="", type=Path, help="path to fasta file")
->>>>>>> 6e722ffa
     tnfos.add_argument(
         "--composition", metavar="", type=Path, help="Path to .npz of composition"
     )
@@ -3343,13 +3120,7 @@
     return subparser
 
 
-<<<<<<< HEAD
 def add_predictor_arguments(subparser: argparse.ArgumentParser):
-=======
-
-
-def add_predictor_arguments(subparser):
->>>>>>> 6e722ffa
     # Train predictor arguments
     pred_trainos = subparser.add_argument_group(
         title="Training options for the taxonomy predictor", description=None
@@ -3556,43 +3327,48 @@
     return subparser
 
 
-def add_vae_n2v_asy_arguments(subparser):
-    # Embeddings arguments
-    vae_asy_os = subparser.add_argument_group(title="Contrastive-vae arguments")
-    vae_asy_os.add_argument(
+def add_contr_vae_arguments(subparser: argparse.ArgumentParser):
+    # Reclustering arguments
+    contr_vaeos = subparser.add_argument_group(title="Contrastive-VAE arguments")
+    contr_vaeos.add_argument(
         "--Rc",
+        dest="radius_clustering",
         help="radius clustering within radius  [0.01]",
         type=float,
         default=0.01,
-    )
-    vae_asy_os.add_argument(
+        
+    )
+    contr_vaeos.add_argument(
         "--top_neighbours",
+        dest="top_neighbours",
         help="only consider n closest contigs in embedding space as neighbours [50]",
         type=int,
         default=50,
     )    
-    vae_asy_os.add_argument(
+    contr_vaeos.add_argument(
         "--neighs",
+        dest="neighs_path",
         metavar="",
         type=Path,
         help="paths to graph neighs obj, where each row (contig) indicates the neibouring contig indices",
     )
-
-    vae_asy_os.add_argument(
+    contr_vaeos.add_argument(
         "--gamma",
-        help="Weight for the embeddings contrastive losss  [0.1]",
+        dest="gamma",
+        help="Weight for the embeddings contrastive losss [0.1]",
         type=float,
         default=0.1,
     )
-    vae_asy_os.add_argument(
+    contr_vaeos.add_argument(
         "--margin",
-        help="Margin where cosine distances stop being penalized  [0.01]",
+        dest="margin",
+        help="Margin where cosine distances stop being penalized [0.01]",
         type=float,
         default=0.01,
     )
-    
-    vae_asy_os.add_argument(
+    contr_vaeos.add_argument(
         "--max_neighs_r",
+        dest="max_neighs_r",
         help="Neighbours further than this on latent space will be removed [0.2]",
         type=float,
         default=0.2,
@@ -3633,12 +3409,12 @@
     TAXVAMB = "taxvamb"
     AVAMB = "avamb"
     RECLUSTER = "recluster"
-    VAMB_ASY = "vae_asy"
+    CONTR_VAMB = "contr_vamb"
 
     vaevae_parserbin_parser = subparsers.add_parser(
         BIN,
         help="""
-        VAMB, TaxVAMB, AVAMB,VAMB_ASY binners
+        VAMB, TaxVAMB, AVAMB,CONTR_VAMB binners
         """,
         add_help=False,
     )
@@ -3691,7 +3467,11 @@
 
     vaeaae_parser = subparsers_model.add_parser(
         AVAMB,
-        help=argparse.SUPPRESS,
+        help="""
+        Ensemble model of an adversarial autoencoder and a variational autoencoder. See the paper "Adversarial and variational autoencoders improve metagenomic binning
+                        (https://www.nature.com/articles/s42003-023-05452-3). WARNING: recommended use is through the Snakemake pipeline
+        """,
+        #argparse.SUPPRESS,
         add_help=False,
         usage="%(prog)s [options]",
     )
@@ -3702,6 +3482,25 @@
     add_vae_arguments(vaeaae_parser)
     add_aae_arguments(vaeaae_parser)
     add_clustering_arguments(vaeaae_parser)
+
+
+    contr_vae_parser = subparsers_model.add_parser(
+        CONTR_VAMB,
+        help="""
+        Variational Autoencoder binner that besides coabundances and TNF also applies 
+        a contrastive effect to integrate non-uniform genome features into the latent representations,
+        at the moment is applied to integrate communities extracted from the assembly-alignment graph.
+        """,
+        add_help=False,
+    )
+    add_general_arguments(contr_vae_parser)
+    add_composition_arguments(contr_vae_parser)
+    add_abundance_arguments(contr_vae_parser)
+    add_bin_output_arguments(contr_vae_parser)
+    add_vae_arguments(contr_vae_parser)
+    add_contr_vae_arguments(contr_vae_parser)
+    add_clustering_arguments(contr_vae_parser)
+    
 
     predict_parser = subparsers.add_parser(
         TAXOMETER,
@@ -3751,17 +3550,6 @@
     add_predictor_arguments(recluster_parser)
     add_taxonomy_arguments(recluster_parser)
 
-    vae_asy_parser = subparsers_model.add_parser(
-        VAMB_ASY,
-        help="""
-        Variational Autoencoder binner that besides coabundances and TNF also leverages
-        assembly graph information asymmetric.
-        """,
-    )
-    add_input_output_arguments(vae_asy_parser)
-    add_vae_arguments(vae_asy_parser)
-    add_vae_n2v_asy_arguments(vae_asy_parser)
-    add_clustering_arguments(vae_asy_parser)
 
     args = parser.parse_args()
 
@@ -3774,7 +3562,6 @@
         if model is None:
             vaevae_parserbin_parser.print_help()
             sys.exit(1)
-<<<<<<< HEAD
         if model == VAMB:
             opt = BinDefaultOptions.from_args(args)
             runner = partial(run_bin_default, opt)
@@ -3787,15 +3574,11 @@
             opt = BinAvambOptions.from_args(args)
             runner = partial(run_bin_aae, opt)
             run(runner, opt.common.general)
-=======
-        classes_map = {
-            VAMB: VAEArguments,
-            AVAMB: VAEAAEArguments,
-            TAXVAMB: VAEVAEArguments,
-            VAMB_ASY: VAEASYarguments,
-        }
-        runner = classes_map[args.model_subcommand](args)
->>>>>>> 6e722ffa
+        elif model == CONTR_VAMB:
+            opt = BinContrVambOptions.from_args(args)
+            runner = partial(run_bin_contr_vamb, opt)
+            run(runner, opt.common.general)
+    
     elif args.subcommand == RECLUSTER:
         opt = ReclusteringOptions.from_args(args)
         runner = partial(run_reclustering, opt)
